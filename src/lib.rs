#![warn(clippy::all)]
#![warn(clippy::pedantic)]
#![warn(missing_docs)]
#![warn(clippy::missing_docs_in_private_items)]

//! Tools for building and analysing simple pin-jointed truss structures.

use std::collections::HashMap;

use nalgebra::{DMatrix, DVector, SMatrix, Vector3};
use petgraph::graph::{EdgeIndex, Graph, NodeIndex};
use thiserror::Error;

/// Three dimensional vector of `f64` values.
pub type Point3 = Vector3<f64>;

/// Error returned when a truss analysis fails.
#[derive(Debug, Error, PartialEq)]
pub enum AnalysisError {
    /// Returned when a member is missing required material properties.
    #[error("member {0:?} is missing material properties")]
    MissingProperties(EdgeIndex),
    /// Returned when a member spans zero distance.
    #[error("member {0:?} has zero length")]
    ZeroLengthMember(EdgeIndex),
    /// Returned when the stiffness matrix cannot be inverted.
    #[error("stiffness matrix is singular; check supports and connectivity")]
    SingularStiffness,
}

/// Error returned when editing a [`Truss`] with invalid indices.
///
/// Attempting to mutate the structure with a joint or member that is not part of the
/// current graph returns a descriptive variant so callers can decide how to recover.
///
/// # Examples
///
/// ```
/// use petgraph::graph::EdgeIndex;
/// use trussx::{Truss, TrussEditError};
///
/// let mut truss = Truss::new();
/// let invalid_member = EdgeIndex::new(42);
/// let error = truss
///     .set_member_properties(invalid_member, 0.01, 200.0e9)
///     .expect_err("unknown member is rejected");
/// assert_eq!(error, TrussEditError::UnknownMember(invalid_member));
/// ```
#[derive(Debug, Error, PartialEq)]
pub enum TrussEditError {
    /// Returned when a joint cannot be found in the truss.
    #[error("joint {0:?} does not exist in this truss")]
    UnknownJoint(NodeIndex),
    /// Returned when a member cannot be found in the truss.
    #[error("member {0:?} does not exist in this truss")]
    UnknownMember(EdgeIndex),
}

#[derive(Clone, Debug)]
struct Joint {
    /// Position of the joint in metres.
    position: Point3,
    /// True if the corresponding translational degree of freedom is restrained.
    support: [bool; 3],
    /// External load applied to the joint in newtons.
    load: Vector3<f64>,
    /// Resulting displacement after analysis in metres.
    displacement: Vector3<f64>,
}

impl Joint {
    /// Create a new joint at the supplied position.
    fn new(position: Point3) -> Self {
        Self {
            position,
            support: [false, false, false],
            load: Vector3::zeros(),
            displacement: Vector3::zeros(),
        }
    }
}

/// Internal representation of a truss member.
#[derive(Clone, Debug)]
struct Member {
    /// Cross-sectional area in square metres.
    area: Option<f64>,
    /// Elastic modulus in pascals.
    elastic_modulus: Option<f64>,
    /// Optional yield strength in pascals.
    yield_strength: Option<f64>,
    /// Axial force after analysis in newtons.
    axial_force: f64,
    /// Axial stress after analysis in pascals.
    stress: f64,
    /// Optional factor of safety against yielding.
    factor_of_safety: Option<f64>,
}

impl Member {
    /// Create a member with no assigned properties.
    fn new() -> Self {
        Self {
            area: None,
            elastic_modulus: None,
            yield_strength: None,
            axial_force: 0.0,
            stress: 0.0,
            factor_of_safety: None,
        }
    }

    /// Return the area and elastic modulus when both are available.
    fn properties(&self) -> Option<(f64, f64)> {
        Some((self.area?, self.elastic_modulus?))
    }
}

/// Container for a pin-jointed truss model.
#[derive(Debug, Default)]
pub struct Truss {
    /// Underlying storage for joints and members.
    graph: Graph<Joint, Member>,
    /// Indicates whether the cached analysis data is current.
    analysis_valid: bool,
}

impl Truss {
    /// Create an empty truss.
    ///
    /// # Examples
    /// ```
    /// use trussx::Truss;
    ///
    /// let truss = Truss::new();
    /// assert_eq!(truss.joint_count(), 0);
    /// ```
    #[must_use]
    pub fn new() -> Self {
        Self {
            graph: Graph::new(),
            analysis_valid: false,
        }
    }

    /// Return the number of joints in the truss.
    #[must_use]
    pub fn joint_count(&self) -> usize {
        self.graph.node_count()
    }

    /// Return the number of members in the truss.
    #[must_use]
    pub fn member_count(&self) -> usize {
        self.graph.edge_count()
    }

    /// Add a new joint to the truss.
    ///
    /// # Examples
    /// ```
    /// use nalgebra::Vector3;
    /// use trussx::Truss;
    ///
    /// let mut truss = Truss::new();
    /// let joint = truss.add_joint(Vector3::new(0.0, 0.0, 0.0));
    /// assert_eq!(truss.joint_count(), 1);
    /// assert_eq!(joint.index(), 0);
    /// ```
    pub fn add_joint(&mut self, position: Point3) -> NodeIndex {
        self.invalidate();
        self.graph.add_node(Joint::new(position))
    }

    /// Update the position of an existing joint.
    ///
    /// # Errors
    ///
    /// Returns [`TrussEditError::UnknownJoint`] when `joint` is not part of this truss.
    pub fn move_joint(&mut self, joint: NodeIndex, position: Point3) -> Result<(), TrussEditError> {
        if self.graph.node_weight(joint).is_none() {
            return Err(TrussEditError::UnknownJoint(joint));
        }
        self.invalidate();
        if let Some(node) = self.graph.node_weight_mut(joint) {
            node.position = position;
            Ok(())
        } else {
            Err(TrussEditError::UnknownJoint(joint))
        }
    }

    /// Remove a joint and all connected members from the truss.
    ///
    /// # Errors
    ///
    /// Returns [`TrussEditError::UnknownJoint`] when `joint` is not part of this truss.
    pub fn remove_joint(&mut self, joint: NodeIndex) -> Result<(), TrussEditError> {
        if self.graph.node_weight(joint).is_none() {
            return Err(TrussEditError::UnknownJoint(joint));
        }
        self.invalidate();
        if self.graph.remove_node(joint).is_some() {
            Ok(())
        } else {
            Err(TrussEditError::UnknownJoint(joint))
        }
    }

    /// Connect two joints with a new member.
    pub fn add_member(&mut self, start: NodeIndex, end: NodeIndex) -> EdgeIndex {
        self.invalidate();
        self.graph.add_edge(start, end, Member::new())
    }

    /// Remove a member from the truss.
    ///
    /// # Errors
    ///
    /// Returns [`TrussEditError::UnknownMember`] when `member` is not part of this truss.
    pub fn remove_member(&mut self, member: EdgeIndex) -> Result<(), TrussEditError> {
        if self.graph.edge_weight(member).is_none() {
            return Err(TrussEditError::UnknownMember(member));
        }
        self.invalidate();
        if self.graph.remove_edge(member).is_some() {
            Ok(())
        } else {
            Err(TrussEditError::UnknownMember(member))
        }
    }

    /// Set the restraint state for a joint.
    ///
    /// Each entry in `support` corresponds to the X, Y and Z directions respectively. A
    /// value of `true` indicates that the degree of freedom is fixed.
    ///
    /// # Errors
    ///
    /// Returns [`TrussEditError::UnknownJoint`] when `joint` is not part of this truss.
    pub fn set_support(
        &mut self,
        joint: NodeIndex,
        support: [bool; 3],
    ) -> Result<(), TrussEditError> {
        if self.graph.node_weight(joint).is_none() {
            return Err(TrussEditError::UnknownJoint(joint));
        }
        self.invalidate();
        if let Some(node) = self.graph.node_weight_mut(joint) {
            node.support = support;
            Ok(())
        } else {
            Err(TrussEditError::UnknownJoint(joint))
        }
    }

    /// Apply a point load to a joint.
    ///
    /// # Errors
    ///
    /// Returns [`TrussEditError::UnknownJoint`] when `joint` is not part of this truss.
    pub fn set_load(&mut self, joint: NodeIndex, load: Vector3<f64>) -> Result<(), TrussEditError> {
        if self.graph.node_weight(joint).is_none() {
            return Err(TrussEditError::UnknownJoint(joint));
        }
        self.invalidate();
        if let Some(node) = self.graph.node_weight_mut(joint) {
            node.load = load;
            Ok(())
        } else {
            Err(TrussEditError::UnknownJoint(joint))
        }
    }

    /// Set the axial properties for a member.
    ///
    /// # Errors
    ///
    /// Returns [`TrussEditError::UnknownMember`] when `member` is not part of this truss.
    pub fn set_member_properties(
        &mut self,
        member: EdgeIndex,
        area: f64,
        elastic_modulus: f64,
    ) -> Result<(), TrussEditError> {
        if self.graph.edge_weight(member).is_none() {
            return Err(TrussEditError::UnknownMember(member));
        }
        self.invalidate();
        if let Some(edge) = self.graph.edge_weight_mut(member) {
            edge.area = Some(area);
            edge.elastic_modulus = Some(elastic_modulus);
            Ok(())
        } else {
            Err(TrussEditError::UnknownMember(member))
        }
    }

    /// Set the yield strength for a member.
    ///
<<<<<<< HEAD
    /// The supplied value is stored in pascals and used during [`Truss::evaluate`] to compute
    /// a factor of safety against yielding. Call [`Truss::member_factor_of_safety`] after an
    /// analysis to retrieve the resulting value.
    pub fn set_member_yield_strength(&mut self, member: EdgeIndex, yield_strength: f64) {
=======
    /// # Errors
    ///
    /// Returns [`TrussEditError::UnknownMember`] when `member` is not part of this truss.
    pub fn set_member_yield_strength(
        &mut self,
        member: EdgeIndex,
        yield_strength: f64,
    ) -> Result<(), TrussEditError> {
        if self.graph.edge_weight(member).is_none() {
            return Err(TrussEditError::UnknownMember(member));
        }
>>>>>>> dd60eada
        self.invalidate();
        if let Some(edge) = self.graph.edge_weight_mut(member) {
            edge.yield_strength = Some(yield_strength);
            Ok(())
        } else {
            Err(TrussEditError::UnknownMember(member))
        }
    }

    /// Reset stored analysis results.
    fn invalidate(&mut self) {
        if self.analysis_valid {
            for joint in self.graph.node_weights_mut() {
                joint.displacement = Vector3::zeros();
            }
            for member in self.graph.edge_weights_mut() {
                member.axial_force = 0.0;
                member.stress = 0.0;
                member.factor_of_safety = None;
            }
            self.analysis_valid = false;
        }
    }

    /// Construct a mapping from graph node indices to contiguous identifiers.
    fn node_index_map(&self) -> HashMap<NodeIndex, usize> {
        self.graph
            .node_indices()
            .enumerate()
            .map(|(idx, node)| (node, idx))
            .collect()
    }

    /// Assemble the global stiffness matrix for the current configuration.
    fn build_stiffness_matrix(
        &self,
        index_map: &HashMap<NodeIndex, usize>,
    ) -> Result<DMatrix<f64>, AnalysisError> {
        let dof = self.joint_count() * 3;
        let mut matrix = DMatrix::zeros(dof, dof);
        for edge in self.graph.edge_indices() {
            let (start, end) = self.graph.edge_endpoints(edge).expect("valid edge");
            let start_joint = &self.graph[start];
            let end_joint = &self.graph[end];
            let properties = self.graph[edge]
                .properties()
                .ok_or(AnalysisError::MissingProperties(edge))?;
            let (area, elastic_modulus) = properties;
            let delta = end_joint.position - start_joint.position;
            let length = delta.norm();
            if length == 0.0 {
                return Err(AnalysisError::ZeroLengthMember(edge));
            }
            let direction = delta / length;
            let ea_over_l = elastic_modulus * area / length;

            let l = direction[0];
            let m = direction[1];
            let n = direction[2];

            let local: SMatrix<f64, 6, 6> = ea_over_l
                * SMatrix::<f64, 6, 6>::from_row_slice(&[
                    l * l,
                    l * m,
                    l * n,
                    -l * l,
                    -l * m,
                    -l * n,
                    l * m,
                    m * m,
                    m * n,
                    -l * m,
                    -m * m,
                    -m * n,
                    l * n,
                    m * n,
                    n * n,
                    -l * n,
                    -m * n,
                    -n * n,
                    -l * l,
                    -l * m,
                    -l * n,
                    l * l,
                    l * m,
                    l * n,
                    -l * m,
                    -m * m,
                    -m * n,
                    l * m,
                    m * m,
                    m * n,
                    -l * n,
                    -m * n,
                    -n * n,
                    l * n,
                    m * n,
                    n * n,
                ]);

            let start_idx = index_map[&start] * 3;
            let end_idx = index_map[&end] * 3;
            let dof_map = [
                start_idx,
                start_idx + 1,
                start_idx + 2,
                end_idx,
                end_idx + 1,
                end_idx + 2,
            ];

            for (row_local, global_row) in dof_map.iter().enumerate() {
                for (col_local, global_col) in dof_map.iter().enumerate() {
                    matrix[(*global_row, *global_col)] += local[(row_local, col_local)];
                }
            }
        }
        Ok(matrix)
    }

    /// Assemble the nodal load vector.
    fn build_load_vector(&self, index_map: &HashMap<NodeIndex, usize>) -> DVector<f64> {
        let dof = self.joint_count() * 3;
        let mut load = DVector::zeros(dof);
        for node in self.graph.node_indices() {
            let joint = &self.graph[node];
            let base = index_map[&node] * 3;
            load[base] = joint.load.x;
            load[base + 1] = joint.load.y;
            load[base + 2] = joint.load.z;
        }
        load
    }

    /// Determine the free degrees of freedom in the structure.
    fn collect_free_dofs(&self, index_map: &HashMap<NodeIndex, usize>) -> Vec<usize> {
        let mut free = Vec::new();
        for node in self.graph.node_indices() {
            let joint = &self.graph[node];
            let base = index_map[&node] * 3;
            for axis in 0..3 {
                if !joint.support[axis] {
                    free.push(base + axis);
                }
            }
        }
        free
    }

    /// Solve for the nodal displacement vector.
    fn solve_displacements(
        stiffness: &DMatrix<f64>,
        load: &DVector<f64>,
        free_dofs: &[usize],
    ) -> Result<DVector<f64>, AnalysisError> {
        let mut displacements = DVector::zeros(load.len());
        let free_len = free_dofs.len();
        if free_len == 0 {
            return Ok(displacements);
        }
        let mut k_ff = DMatrix::zeros(free_len, free_len);
        let mut f_f = DVector::zeros(free_len);
        for (row_idx, &row) in free_dofs.iter().enumerate() {
            f_f[row_idx] = load[row];
            for (col_idx, &col) in free_dofs.iter().enumerate() {
                k_ff[(row_idx, col_idx)] = stiffness[(row, col)];
            }
        }
        let solution = k_ff
            .lu()
            .solve(&f_f)
            .ok_or(AnalysisError::SingularStiffness)?;
        for (idx, &dof) in free_dofs.iter().enumerate() {
            displacements[dof] = solution[idx];
        }
        Ok(displacements)
    }

    /// Persist nodal displacements back to the graph.
    fn store_joint_displacements(
        &mut self,
        index_map: &HashMap<NodeIndex, usize>,
        displacements: &DVector<f64>,
    ) {
        for node in self.graph.node_indices() {
            let joint = self.graph.node_weight_mut(node).expect("valid node");
            let base = index_map[&node] * 3;
            joint.displacement.x = displacements[base];
            joint.displacement.y = displacements[base + 1];
            joint.displacement.z = displacements[base + 2];
        }
    }

    /// Update member forces and stresses using the solved displacements.
    fn update_member_forces(
        &mut self,
        index_map: &HashMap<NodeIndex, usize>,
        displacements: &DVector<f64>,
    ) {
        for edge in self.graph.edge_indices() {
            let (start, end) = self.graph.edge_endpoints(edge).expect("valid edge");
            let start_joint = &self.graph[start];
            let end_joint = &self.graph[end];
            let properties = {
                let member = self.graph.edge_weight(edge).expect("valid member");
                (member.area, member.elastic_modulus, member.yield_strength)
            };
            let (Some(area), Some(elastic_modulus), yield_strength) = properties else {
                if let Some(member) = self.graph.edge_weight_mut(edge) {
                    member.axial_force = 0.0;
                    member.stress = 0.0;
                    member.factor_of_safety = None;
                }
                continue;
            };
            let delta = end_joint.position - start_joint.position;
            let length = delta.norm();
            if length == 0.0 {
                if let Some(member) = self.graph.edge_weight_mut(edge) {
                    member.axial_force = 0.0;
                    member.stress = 0.0;
                    member.factor_of_safety = None;
                }
                continue;
            }
            let direction = delta / length;
            let start_idx = index_map[&start] * 3;
            let end_idx = index_map[&end] * 3;
            let start_disp = Vector3::new(
                displacements[start_idx],
                displacements[start_idx + 1],
                displacements[start_idx + 2],
            );
            let end_disp = Vector3::new(
                displacements[end_idx],
                displacements[end_idx + 1],
                displacements[end_idx + 2],
            );
            let axial_extension = direction.dot(&(end_disp - start_disp));
            let axial_force = elastic_modulus * area * axial_extension / length;
            let stress = axial_force / area;
            if let Some(member) = self.graph.edge_weight_mut(edge) {
                member.axial_force = axial_force;
                member.stress = stress;
                member.factor_of_safety = yield_strength
                    .and_then(|yield_strength| {
                        if stress.abs() > f64::EPSILON {
                            Some(yield_strength.abs() / stress.abs())
                        } else {
                            None
                        }
                    })
                    .filter(|value| value.is_finite());
            }
        }
    }

    /// Run a linear elastic analysis of the truss.
    ///
    /// # Errors
    ///
    /// Returns an error when material properties are missing, a member has zero length,
    /// or the stiffness matrix is singular because the structure is unstable.
    pub fn evaluate(&mut self) -> Result<(), AnalysisError> {
        let index_map = self.node_index_map();
        let stiffness = self.build_stiffness_matrix(&index_map)?;
        let load = self.build_load_vector(&index_map);
        let free_dofs = self.collect_free_dofs(&index_map);
        let displacements = Self::solve_displacements(&stiffness, &load, &free_dofs)?;
        self.store_joint_displacements(&index_map, &displacements);
        self.update_member_forces(&index_map, &displacements);
        self.analysis_valid = true;
        Ok(())
    }

    /// Retrieve the displacement vector for a joint.
    #[must_use]
    pub fn joint_displacement(&self, joint: NodeIndex) -> Option<Vector3<f64>> {
        self.graph
            .node_weight(joint)
            .map(|joint| joint.displacement)
    }

    /// Retrieve the axial force for a member.
    #[must_use]
    pub fn member_axial_force(&self, member: EdgeIndex) -> Option<f64> {
        self.graph
            .edge_weight(member)
            .map(|member| member.axial_force)
    }

    /// Retrieve the axial stress for a member.
    #[must_use]
    pub fn member_stress(&self, member: EdgeIndex) -> Option<f64> {
        self.graph.edge_weight(member).map(|member| member.stress)
    }

    /// Retrieve the factor of safety for a member, if available.
    ///
    /// The factor of safety is computed as `|yield_strength| / |stress|`. The result is `None`
    /// when no yield strength has been assigned, [`Truss::evaluate`] has not yet been called, the
    /// computed stress is effectively zero, or the ratio is not finite.
    ///
    /// # Examples
    /// ```
    /// use nalgebra::Vector3;
    /// use trussx::{point, Truss};
    ///
    /// let mut truss = Truss::new();
    /// let joint_a = truss.add_joint(point(0.0, 0.0, 0.0));
    /// let joint_b = truss.add_joint(point(1.0, 0.0, 0.0));
    /// truss.set_support(joint_a, [true, true, true]);
    /// truss.set_support(joint_b, [false, true, true]);
    /// truss.set_load(joint_b, Vector3::new(-1_000.0, 0.0, 0.0));
    ///
    /// let member_ab = truss.add_member(joint_a, joint_b);
    /// truss.set_member_properties(member_ab, 0.01, 200.0e9);
    /// truss.set_member_yield_strength(member_ab, 250.0e6);
    ///
    /// truss.evaluate().unwrap();
    ///
    /// let fos = truss.member_factor_of_safety(member_ab).unwrap();
    /// assert!((fos - 2500.0).abs() < 1.0e-6);
    /// ```
    #[must_use]
    pub fn member_factor_of_safety(&self, member: EdgeIndex) -> Option<f64> {
        self.graph
            .edge_weight(member)
            .and_then(|member| member.factor_of_safety)
    }
}

/// Convenience helper for creating position vectors.
///
/// # Examples
/// ```
/// use trussx::point;
///
/// let origin = point(0.0, 0.0, 0.0);
/// assert_eq!(origin.x, 0.0);
/// ```
#[must_use]
pub fn point(x: f64, y: f64, z: f64) -> Point3 {
    Vector3::new(x, y, z)
}

#[cfg(test)]
mod tests {
    use approx::assert_relative_eq;

    use super::*;

    #[test]
    fn joint_mutators_return_error_for_unknown_indices() {
        let mut truss = Truss::new();
        let stale_joint = truss.add_joint(point(0.0, 0.0, 0.0));
        truss
            .remove_joint(stale_joint)
            .expect("initial joint removal succeeds");

        let mut other = Truss::new();
        let foreign_joint = other.add_joint(point(1.0, 0.0, 0.0));

        for joint in [stale_joint, foreign_joint] {
            let move_error = truss
                .move_joint(joint, point(2.0, 0.0, 0.0))
                .expect_err("unknown joint rejected");
            assert_eq!(move_error, TrussEditError::UnknownJoint(joint));

            let support_error = truss
                .set_support(joint, [true, false, false])
                .expect_err("unknown joint rejected");
            assert_eq!(support_error, TrussEditError::UnknownJoint(joint));

            let load_error = truss
                .set_load(joint, Vector3::new(0.0, 0.0, 0.0))
                .expect_err("unknown joint rejected");
            assert_eq!(load_error, TrussEditError::UnknownJoint(joint));
        }

        let stale_remove_error = truss
            .remove_joint(stale_joint)
            .expect_err("stale joint rejected");
        assert_eq!(
            stale_remove_error,
            TrussEditError::UnknownJoint(stale_joint)
        );

        let foreign_remove_error = truss
            .remove_joint(foreign_joint)
            .expect_err("foreign joint rejected");
        assert_eq!(
            foreign_remove_error,
            TrussEditError::UnknownJoint(foreign_joint)
        );
    }

    #[test]
    fn member_mutators_return_error_for_unknown_indices() {
        let mut truss = Truss::new();
        let a = truss.add_joint(point(0.0, 0.0, 0.0));
        let b = truss.add_joint(point(1.0, 0.0, 0.0));
        let stale_member = truss.add_member(a, b);
        truss
            .remove_member(stale_member)
            .expect("initial member removal succeeds");

        let mut other = Truss::new();
        let start = other.add_joint(point(0.0, 0.0, 0.0));
        let end = other.add_joint(point(1.0, 0.0, 0.0));
        let foreign_member = other.add_member(start, end);

        for member in [stale_member, foreign_member] {
            let props_error = truss
                .set_member_properties(member, 0.01, 200.0e9)
                .expect_err("unknown member rejected");
            assert_eq!(props_error, TrussEditError::UnknownMember(member));

            let yield_error = truss
                .set_member_yield_strength(member, 250.0e6)
                .expect_err("unknown member rejected");
            assert_eq!(yield_error, TrussEditError::UnknownMember(member));
        }

        let stale_remove_error = truss
            .remove_member(stale_member)
            .expect_err("stale member rejected");
        assert_eq!(
            stale_remove_error,
            TrussEditError::UnknownMember(stale_member)
        );

        let foreign_remove_error = truss
            .remove_member(foreign_member)
            .expect_err("foreign member rejected");
        assert_eq!(
            foreign_remove_error,
            TrussEditError::UnknownMember(foreign_member)
        );
    }

    #[test]
    fn single_bar_in_tension() {
        let mut truss = Truss::new();
        let joint_a = truss.add_joint(point(0.0, 0.0, 0.0));
        let joint_b = truss.add_joint(point(1.0, 0.0, 0.0));
        truss
            .set_support(joint_a, [true, true, true])
            .expect("joint A exists");
        truss
            .set_support(joint_b, [false, true, true])
            .expect("joint B exists");
        truss
            .set_load(joint_b, Vector3::new(-1000.0, 0.0, 0.0))
            .expect("joint B exists");
        let member_ab = truss.add_member(joint_a, joint_b);
        truss
            .set_member_properties(member_ab, 0.01, 200.0e9)
            .expect("member AB exists");
        truss
            .set_member_yield_strength(member_ab, 250.0e6)
            .expect("member AB exists");

        truss.evaluate().expect("analysis succeeds");

        let displacement = truss
            .joint_displacement(joint_b)
            .expect("joint displacement available");
        assert_relative_eq!(displacement.x, -5.0e-7, epsilon = 1.0e-10);
        let force = truss
            .member_axial_force(member_ab)
            .expect("member force available");
        assert_relative_eq!(force, -1000.0, epsilon = 1.0e-6);
        let stress = truss.member_stress(member_ab).expect("member stress");
        assert_relative_eq!(stress, -100_000.0, epsilon = 1.0e-3);
        let fos = truss
            .member_factor_of_safety(member_ab)
            .expect("factor of safety computed");
        assert_relative_eq!(fos, 2500.0, epsilon = 1.0e-6);
    }

    #[test]
    fn missing_properties_causes_error() {
        let mut truss = Truss::new();
        let joint_a = truss.add_joint(point(0.0, 0.0, 0.0));
        let joint_b = truss.add_joint(point(1.0, 0.0, 0.0));
        truss
            .set_support(joint_a, [true, true, true])
            .expect("joint A exists");
        truss
            .set_support(joint_b, [false, true, true])
            .expect("joint B exists");
        truss
            .set_load(joint_b, Vector3::new(-1000.0, 0.0, 0.0))
            .expect("joint B exists");
        let member_ab = truss.add_member(joint_a, joint_b);
        let error = truss.evaluate().expect_err("missing properties");
        assert_eq!(error, AnalysisError::MissingProperties(member_ab));
    }

    #[test]
    fn triangular_truss_matches_reference_solution() {
        let mut truss = Truss::new();
        let joint_a = truss.add_joint(point(0.0, 0.0, 0.0));
        let joint_b = truss.add_joint(point(6.0, 0.0, 0.0));
        let joint_c = truss.add_joint(point(3.0, 4.0, 0.0));

        truss
            .set_support(joint_a, [true, true, true])
            .expect("joint A exists");
        truss
            .set_support(joint_b, [false, true, true])
            .expect("joint B exists");
        truss
            .set_support(joint_c, [false, false, true])
            .expect("joint C exists");
        truss
            .set_load(joint_c, Vector3::new(0.0, -10_000.0, 0.0))
            .expect("joint C exists");

        let bottom_member = truss.add_member(joint_a, joint_b);
        let left_diagonal = truss.add_member(joint_a, joint_c);
        let right_diagonal = truss.add_member(joint_b, joint_c);

        for member in [bottom_member, left_diagonal, right_diagonal] {
            truss
                .set_member_properties(member, 0.003, 200.0e9)
                .expect("member exists");
        }

        truss.evaluate().expect("analysis succeeds");

        let displacement = truss
            .joint_displacement(joint_c)
            .expect("joint displacement available");
        assert_relative_eq!(displacement.x, 1.875e-5, epsilon = 1.0e-12);
        assert_relative_eq!(displacement.y, -7.916_666_666_666_665e-5, epsilon = 1.0e-12);

        let bottom_axial = truss
            .member_axial_force(bottom_member)
            .expect("member force available");
        assert_relative_eq!(bottom_axial, 3750.0, epsilon = 1.0e-6);
        let left_axial = truss
            .member_axial_force(left_diagonal)
            .expect("member force available");
        assert_relative_eq!(left_axial, -6250.0, epsilon = 1.0e-6);
        let right_axial = truss
            .member_axial_force(right_diagonal)
            .expect("member force available");
        assert_relative_eq!(right_axial, -6250.0, epsilon = 1.0e-6);
    }

    #[test]
    fn three_panel_warren_truss_distributes_roof_load() {
        let mut truss = Truss::new();
        let left_support = truss.add_joint(point(0.0, 0.0, 0.0));
        let lower_panel_b = truss.add_joint(point(5.0, 0.0, 0.0));
        let lower_panel_c = truss.add_joint(point(10.0, 0.0, 0.0));
        let right_support = truss.add_joint(point(15.0, 0.0, 0.0));
        let left_apex = truss.add_joint(point(2.5, 3.0, 0.0));
        let mid_apex = truss.add_joint(point(7.5, 3.0, 0.0));
        let right_apex = truss.add_joint(point(12.5, 3.0, 0.0));

        truss
            .set_support(left_support, [true, true, true])
            .expect("left support exists");
        truss
            .set_support(right_support, [false, true, true])
            .expect("right support exists");
        for joint in [
            lower_panel_b,
            lower_panel_c,
            left_apex,
            mid_apex,
            right_apex,
        ] {
            truss
                .set_support(joint, [false, false, true])
                .expect("joint exists");
        }

        let roof_load = Vector3::new(0.0, -15_000.0, 0.0);
        for joint in [left_apex, mid_apex, right_apex] {
            truss.set_load(joint, roof_load).expect("joint exists");
        }

        let bottom_left_panel = truss.add_member(left_support, lower_panel_b);
        let bottom_middle_panel = truss.add_member(lower_panel_b, lower_panel_c);
        let bottom_right_panel = truss.add_member(lower_panel_c, right_support);
        let top_left_panel = truss.add_member(left_apex, mid_apex);
        let top_right_panel = truss.add_member(mid_apex, right_apex);
        let left_raker = truss.add_member(left_support, left_apex);
        let left_post = truss.add_member(left_apex, lower_panel_b);
        let left_diagonal = truss.add_member(lower_panel_b, mid_apex);
        let right_diagonal = truss.add_member(mid_apex, lower_panel_c);
        let right_post = truss.add_member(lower_panel_c, right_apex);
        let right_raker = truss.add_member(right_apex, right_support);

        for member in [
            bottom_left_panel,
            bottom_middle_panel,
            bottom_right_panel,
            top_left_panel,
            top_right_panel,
            left_raker,
            left_post,
            left_diagonal,
            right_diagonal,
            right_post,
            right_raker,
        ] {
            truss
                .set_member_properties(member, 0.004, 210.0e9)
                .expect("member exists");
        }

        truss.evaluate().expect("analysis succeeds");

        let displacement = truss
            .joint_displacement(mid_apex)
            .expect("midspan deflection available");
        assert_relative_eq!(displacement.x, 2.046_130_952_380_952e-4, epsilon = 1.0e-12);
        assert_relative_eq!(displacement.y, -8.689_392_548_551_007e-4, epsilon = 1.0e-12);

        let bf_force = truss
            .member_axial_force(left_diagonal)
            .expect("diagonal force available");
        assert_relative_eq!(bf_force, -9_762.812_094_883_302, epsilon = 1.0e-9);
        let fc_force = truss
            .member_axial_force(right_diagonal)
            .expect("diagonal force available");
        assert_relative_eq!(fc_force, -9_762.812_094_883_333, epsilon = 1.0e-9);
        let ef_force = truss
            .member_axial_force(top_left_panel)
            .expect("top chord force available");
        assert_relative_eq!(ef_force, -25_000.0, epsilon = 1.0e-6);
    }
}<|MERGE_RESOLUTION|>--- conflicted
+++ resolved
@@ -299,24 +299,10 @@
 
     /// Set the yield strength for a member.
     ///
-<<<<<<< HEAD
     /// The supplied value is stored in pascals and used during [`Truss::evaluate`] to compute
     /// a factor of safety against yielding. Call [`Truss::member_factor_of_safety`] after an
     /// analysis to retrieve the resulting value.
     pub fn set_member_yield_strength(&mut self, member: EdgeIndex, yield_strength: f64) {
-=======
-    /// # Errors
-    ///
-    /// Returns [`TrussEditError::UnknownMember`] when `member` is not part of this truss.
-    pub fn set_member_yield_strength(
-        &mut self,
-        member: EdgeIndex,
-        yield_strength: f64,
-    ) -> Result<(), TrussEditError> {
-        if self.graph.edge_weight(member).is_none() {
-            return Err(TrussEditError::UnknownMember(member));
-        }
->>>>>>> dd60eada
         self.invalidate();
         if let Some(edge) = self.graph.edge_weight_mut(member) {
             edge.yield_strength = Some(yield_strength);
